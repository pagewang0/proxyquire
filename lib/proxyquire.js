--- conflicted
+++ resolved
@@ -121,7 +121,7 @@
 };
 
 /**
- * Will make proxyquire remove the requested modules from the `require.cache` in order to force
+ * Will make proxyquire remove the requested modules from the `require.cache` in order to force 
  * them to be reloaded the next time they are proxyquired.
  * This behavior differs from the way nodejs `require` works, but for some tests this maybe useful.
  *
@@ -130,20 +130,20 @@
  * @private
  * @return {object} The proxyquire function to allow chaining
  */
-Proxyquire.prototype.noPreserveCache = function () {
+Proxyquire.prototype.noPreserveCache = function() {
   this._preserveCache = false;
   return this.fn;
 };
 
 /**
- * Restores proxyquire caching behavior to match the one of nodejs `require`
+ * Restores proxyquire caching behavior to match the one of nodejs `require` 
  *
  * @name preserveCache
  * @function
  * @private
  * @return {object} The proxyquire function to allow chaining
  */
-Proxyquire.prototype.preserveCache = function () {
+Proxyquire.prototype.preserveCache = function() {
   this._preserveCache = true;
   return this.fn;
 };
@@ -192,7 +192,7 @@
 };
 
 // This replaces a module's require function
-Proxyquire.prototype._require = function (module, stubs, path) {
+Proxyquire.prototype._require = function(module, stubs, path) {
   assert(typeof path === 'string', 'path must be a string');
   assert(path, 'missing path');
 
@@ -211,7 +211,7 @@
       fillMissingKeys(stub, Module._load(path, module));
     }
 
-    // We are top level or this stub is marked as global
+    // We are top level or this stub is marked as global or we should always override
     if (module.parent == this._parent
       || hasOwnProperty.call(stub, '@global')
       || hasOwnProperty.call(stub, '@runtimeGlobal')
@@ -228,7 +228,7 @@
   }
 };
 
-Proxyquire.prototype._withoutCache = function (module, stubs, path, func) {
+Proxyquire.prototype._withoutCache = function(module, stubs, path, func) {
   // Temporarily disable the cache - either per-module or globally if we have global stubs
   var restoreCache = this._disableCache(module, path);
 
@@ -251,13 +251,12 @@
             extensions: Object.keys(require.extensions),
             paths: Module.globalPaths
           })
-        } catch (_) {
-        }
+        } catch (_) {}
       });
       var ids = [id].concat(stubIds.filter(Boolean));
 
       ids.forEach(function (id) {
-        delete require.cache[id];
+        delete require.cache[id];        
       });
     }
 
@@ -266,7 +265,7 @@
   }
 };
 
-Proxyquire.prototype._disableCache = function (module, path) {
+Proxyquire.prototype._disableCache = function(module, path) {
   if (this._containsGlobal) {
     // empty the require cache because if we are stubbing C but requiring A,
     // and if A requires B and B requires C, then B and C might be cached already
@@ -278,7 +277,7 @@
   return this._disableModuleCache(path, module);
 };
 
-Proxyquire.prototype._disableGlobalCache = function () {
+Proxyquire.prototype._disableGlobalCache = function() {
   var cache = require.cache;
   require.cache = Module._cache = {};
 
@@ -287,15 +286,14 @@
     // Otherwise, Node.js would throw a “Module did not self-register”
     // error upon requiring it a second time.
     // See https://github.com/nodejs/node/issues/5016.
+
+    //TODO: should one keep anything inside node_modules?
     if (/\.node$/.test(id)) {
       require.cache[id] = cache[id];
     }
   }
 
   // Return a function that will undo what we just did
-<<<<<<< HEAD
-  return function () {
-=======
   return function() {
     // Keep native modules which were added to the cache in the meantime.
     for (var id in require.cache) {
@@ -304,12 +302,11 @@
       }
     }
 
->>>>>>> 63c640b1
     require.cache = Module._cache = cache;
   };
 };
 
-Proxyquire.prototype._disableModuleCache = function (path, module) {
+Proxyquire.prototype._disableModuleCache = function(path, module) {
   // Find the ID (location) of the SUT, relative to the parent
   var id = Module._resolveFilename(path, module);
 
@@ -317,25 +314,25 @@
   delete Module._cache[id];
 
   // Return a function that will undo what we just did
-  return function () {
+  return function() {
     if (cached) {
       Module._cache[id] = cached;
     }
   };
 };
 
-Proxyquire.prototype._overrideExtensionHandlers = function (module, stubs) {
+Proxyquire.prototype._overrideExtensionHandlers = function(module, stubs) {
   var originalExtensions = {};
   var self = this;
 
-  Object.keys(require.extensions).forEach(function (extension) {
+  Object.keys(require.extensions).forEach(function(extension) {
     // Store the original so we can restore it later
     if (!originalExtensions[extension]) {
       originalExtensions[extension] = require.extensions[extension];
     }
 
     // Override the default handler for the requested file extension
-    require.extensions[extension] = function (module, filename) {
+    require.extensions[extension] = function(module, filename) {
       // Override the require method for this module
       module.require = self._require.bind(self, module, stubs);
 
@@ -344,8 +341,8 @@
   });
 
   // Return a function that will undo what we just did
-  return function () {
-    Object.keys(originalExtensions).forEach(function (extension) {
+  return function() {
+    Object.keys(originalExtensions).forEach(function(extension) {
       require.extensions[extension] = originalExtensions[extension];
     });
   };
